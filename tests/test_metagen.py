from __future__ import annotations

from collections.abc import Callable
from pathlib import Path

import pandas as pd
import polars as pl
import pytest

from pymetagen import MetaGen, json_metadata_to_pandas
from pymetagen._typing import DataFrameT
from pymetagen.datatypes import (
    MetaGenMetadataColumn,
    MetaGenSupportedLoadingMode,
)
from pymetagen.exceptions import (
    FileTypeUnsupportedError,
    LoadingModeUnsupportedError,
)
from pymetagen.utils import InspectionMode

input_paths = ["input_csv_path", "input_parquet_path", "input_xlsx_path"]


@pytest.mark.parametrize(
    "data",
    [
        "eager_data",
        "lazy_data",
    ],
)
class TestMetaGen:
    """
    Test the MetaGen class on both eager and lazy data.

    Each test is parametrized with the data fixture name and should run:

    ```
    data = request.getfixturevalue(data)
    ```

    to get the data.
    """

    def test_init(self, data: str, request: pytest.FixtureRequest):
        df: DataFrameT = request.getfixturevalue(data)
        MetaGen(
            data=df,
        )

    def test_compute_metadata(self, data: str, request: pytest.FixtureRequest):
        df: DataFrameT = request.getfixturevalue(data)
        metadata = MetaGen(
            data=df,
        ).compute_metadata()

        assert set(metadata.index) == set(df.columns)

    @pytest.mark.parametrize(
        "extension, read_metadata",
        [
            ["csv", lambda x: pd.read_csv(x)],
            [
                "xlsx",
                lambda x: pd.read_excel(x, engine="openpyxl"),
            ],
            ["json", json_metadata_to_pandas],
            ["parquet", pd.read_parquet],
        ],
    )
    def test_write(
        self,
        extension: str,
        data: str,
        tmp_dir_path: Path,
        read_metadata: Callable,
        request: pytest.FixtureRequest,
    ):
        df: DataFrameT = request.getfixturevalue(data)
        outpath = tmp_dir_path / f"out.{extension}"

        metagen = MetaGen(data=df)
        metagen.write_metadata(outpath=outpath)

        assert outpath.exists()
        assert outpath.is_file()
        pd.DataFrame().reset_index()
        outdata = read_metadata(outpath)

        if extension == "json":
            outdata.reset_index(names=["Name"], inplace=True)

<<<<<<< HEAD
        assert len(outdata) == len(df.collect_schema().names())
        assert list(
            outdata.columns
        ) == MetaGenMetadataColumn.pymetagen_columns(include_name_column=True)
=======
        assert len(outdata) == len(df.columns)
        assert list(outdata.columns) == [
            "Name",
            "Long Name",
            "Type",
            "Description",
            "Min",
            "Max",
            "Min Length",
            "Max Length",
            "# nulls",
            "# empty/zero",
            "# positive",
            "# negative",
            "# unique",
            "Values",
        ]
>>>>>>> 383aac9d

    @pytest.mark.parametrize(
        "column_name, expected_value",
        [
            ["# nulls", 5],
            ["# empty/zero", 5],
            ["# unique", 1],
            ["Values", [None]],
        ],
    )
    def test_metadata_data_frame_with_null_column(
        self,
        capsys: pytest.CaptureFixture[str],
        data: str,
        request: pytest.FixtureRequest,
        column_name: str,
        expected_value: int | None,
    ):
        null_data = {
            "data_values": [None, None, None, None, None],
        }
        null_data_frame = pl.DataFrame(
            null_data, schema={"data_values": pl.Null}
        )
        metagen = MetaGen(data=null_data_frame)
        metadata_df = metagen.compute_metadata()
        metadata_dict = metadata_df.to_dict(orient="records").pop()

        assert metadata_dict[column_name] == expected_value


@pytest.mark.parametrize(
    "df_constructor",
    [
        pl.DataFrame,
        pl.LazyFrame,
    ],
)
class TestMetadataMethods:
    """Run tests on individual methods of the MetaGen class."""

    def test__number_of_unique_counts(
        self, df_constructor: Callable, columns_with_nulls
    ):
        df = df_constructor(columns_with_nulls)

        metagen = MetaGen(data=df)
        n_unique = metagen._number_of_unique_counts()
        assert n_unique == {"all_nulls": 1, "no_nulls": 5, "mixed": 4}

    def test__number_of_unique_values(
        self, df_constructor: Callable, columns_with_nulls
    ):
        df = df_constructor(columns_with_nulls)

        metagen = MetaGen(data=df)
        n_unique = metagen._number_of_unique_values()
        assert n_unique == {
            "all_nulls": [None],
            "no_nulls": [1, 2, 3, 4, 5],
            "mixed": [1, 2, 3, None],
        }

    @pytest.mark.parametrize(
        ["eager", "return_type"],
        [[True, pl.DataFrame], [False, pl.LazyFrame]],
    )
    def test__filter_by_sql_query(
        self, df_constructor: Callable, eager: bool, return_type: DataFrameT
    ):
        df = pl.DataFrame(
            data=list(
                zip(
                    ("The Godfather", 1972, 6_000_000, 134_821_952, 9.2),
                    ("The Dark Knight", 2008, 185_000_000, 533_316_061, 9.0),
                    ("Schindler's List", 1993, 22_000_000, 96_067_179, 8.9),
                    ("Pulp Fiction", 1994, 8_000_000, 107_930_000, 8.9),
                    (
                        "The Shawshank Redemption",
                        1994,
                        25_000_000,
                        28_341_469,
                        9.3,
                    ),
                ),
            ),
            schema=[
                ("title", str),
                ("release_year", int),
                ("budget", int),
                ("gross", int),
                ("imdb_score", float),
            ],
        )

        metagen = MetaGen(data=df)
        filtered = metagen._filter_by_sql_query(
            sql_query="""
            SELECT title, release_year, imdb_score
            FROM data
            WHERE release_year > 1990
            ORDER BY imdb_score DESC
            """,
            eager=eager,
        )
        assert isinstance(filtered, return_type)  # type: ignore


@pytest.mark.parametrize(
    "mode",
    MetaGenSupportedLoadingMode.values(),
)
class TestMetaGenFromPath:
    @pytest.mark.parametrize(
        "path",
        input_paths,
    )
    def test_from_path(
        self,
        path: str,
        mode: MetaGenSupportedLoadingMode,
        request: pytest.FixtureRequest,
    ):
        file_path: Path = request.getfixturevalue(path)
        MetaGen.from_path(
            path=file_path,
            mode=mode,
        )

    def test_unsupported_path(
        self,
        tmp_dir_path: Path,
        mode: MetaGenSupportedLoadingMode,
    ):
        with pytest.raises(FileTypeUnsupportedError):
            MetaGen.from_path(
                path=tmp_dir_path / "test.unsupported",
                mode=mode,
            )

    @pytest.mark.parametrize(
        "descriptions_path",
        [
            "descriptions_csv_path",
            "descriptions_json_path",
        ],
    )
    def test_with_descriptions(
        self,
        descriptions_path: str,
        request: pytest.FixtureRequest,
        input_csv_path: Path,
        mode: MetaGenSupportedLoadingMode,
    ):
        description_path: Path = request.getfixturevalue(descriptions_path)

        metagen = MetaGen.from_path(
            path=input_csv_path, descriptions_path=description_path, mode=mode
        )
        metadata = metagen.compute_metadata()

        for field in ["Description", "Long Name"]:
            assert field in metadata.columns
            assert metadata[field].notnull().all()
            assert metadata[field].notna().all()


def test_from_path_unsupported_mode(tmp_dir_path: Path):
    with pytest.raises(LoadingModeUnsupportedError):
        MetaGen.from_path(
            path=tmp_dir_path / "test.csv",
            mode="unsupported_mode",  # type: ignore
        )


def test_write_metadata_unsupported_extension(tmp_dir_path: Path):
    metagen = MetaGen(data=pl.DataFrame())
    with pytest.raises(FileTypeUnsupportedError):
        metagen.write_metadata(tmp_dir_path / "test.unsupported")


def test_load_file_extension_none(
    tmp_dir_path: Path,
):
    with pytest.raises(FileTypeUnsupportedError):
        MetaGen.from_path(
            path=tmp_dir_path / "test",
            mode=MetaGenSupportedLoadingMode.LAZY,
        )


def test_file_extension_none_for_parquet_directories():
    path = Path("tests/data/input_ab_partition")
    MetaGen.from_path(
        path=path,
        mode=MetaGenSupportedLoadingMode.LAZY,
    )


def test_file_extension_none_for_directories_with_no_parquet_files():
    path = Path("tests/data/directory_without_parquet")
    with pytest.raises(FileTypeUnsupportedError):
        MetaGen.from_path(
            path=path,
            mode=MetaGenSupportedLoadingMode.LAZY,
        )


class TestMetaGenExtractData:
    """Test extract data functionality."""

    @pytest.mark.parametrize(
        "inspection_mode",
        InspectionMode.list(),
    )
    @pytest.mark.parametrize(
        "mode",
        MetaGenSupportedLoadingMode.list(),
    )
    def test_extract_data_inspect_mode(
        self,
        mode: MetaGenSupportedLoadingMode,
        inspection_mode: InspectionMode,
    ):
        metagen = MetaGen.from_path(
            Path("tests/data/input_ab_partition.parquet"), mode=mode
        )

        extract = metagen.extract_data(
            tbl_rows=2, mode=mode, inspection_mode=inspection_mode
        )

        assert extract.shape[0] == 2
        assert isinstance(extract, pl.DataFrame)


class TestMetaGenWriteExtracts:

    @pytest.mark.parametrize(
        "mode",
        MetaGenSupportedLoadingMode.list(),
    )
    @pytest.mark.parametrize(
        "inspection_mode",
        InspectionMode.list(),
    )
    def test_write_extract_by_inspection_mode(
        self,
        tmp_dir_path,
        inspection_mode: InspectionMode,
        mode: MetaGenSupportedLoadingMode,
    ):
        metagen = MetaGen.from_path(
            path=Path("tests/data/input_ab_partition.parquet"),
            mode=mode,
        )
        file_name = f"test-{inspection_mode}.csv"
        metagen.write_extract_by_inspection_mode(
            output_path=tmp_dir_path / file_name,
            mode=mode,
            inspection_mode=inspection_mode,
            random_seed=None,
            number_rows=2,
            with_replacement=False,
        )

        assert (tmp_dir_path / file_name).exists()
        assert (tmp_dir_path / file_name).is_file()

    @pytest.mark.parametrize(
        "mode",
        MetaGenSupportedLoadingMode.list(),
    )
    def test_write_extracts(
        self,
        tmp_dir_path: Path,
        mode: MetaGenSupportedLoadingMode,
    ):
        metagen = MetaGen.from_path(
            path=Path("tests/data/input_ab_partition.parquet"), mode=mode
        )
        metagen.write_extracts(
            output_path=tmp_dir_path / "test.csv",
            number_rows=2,
            mode=mode,
        )
        for inspection_mode in InspectionMode.values():
            file_name = f"test-{inspection_mode}.csv"
            assert (tmp_dir_path / file_name).exists()
            assert (tmp_dir_path / file_name).is_file()
            assert (tmp_dir_path / file_name).stat().st_size > 0<|MERGE_RESOLUTION|>--- conflicted
+++ resolved
@@ -90,30 +90,10 @@
         if extension == "json":
             outdata.reset_index(names=["Name"], inplace=True)
 
-<<<<<<< HEAD
-        assert len(outdata) == len(df.collect_schema().names())
+        assert len(outdata) == len(df.columns)
         assert list(
             outdata.columns
         ) == MetaGenMetadataColumn.pymetagen_columns(include_name_column=True)
-=======
-        assert len(outdata) == len(df.columns)
-        assert list(outdata.columns) == [
-            "Name",
-            "Long Name",
-            "Type",
-            "Description",
-            "Min",
-            "Max",
-            "Min Length",
-            "Max Length",
-            "# nulls",
-            "# empty/zero",
-            "# positive",
-            "# negative",
-            "# unique",
-            "Values",
-        ]
->>>>>>> 383aac9d
 
     @pytest.mark.parametrize(
         "column_name, expected_value",
